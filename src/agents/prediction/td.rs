--- conflicted
+++ resolved
@@ -1,16 +1,8 @@
-<<<<<<< HEAD
-use agents::memory::Trace;
-use agents::{Agent, Predictor, TDPredictor};
+use agents::{Predictor, TDPredictor, memory::Trace};
+use domains::Transition;
 use fa::{Approximator, Projection, Projector, SimpleLFA, VFunction};
 use std::marker::PhantomData;
-use Parameter;
-=======
-use agents::{Predictor, TDPredictor, memory::Trace};
-use domains::Transition;
-use fa::{Approximator, Projection, Projector, SimpleLinear, VFunction};
-use std::marker::PhantomData;
 use {Handler, Parameter};
->>>>>>> b4893a4e
 
 pub struct TD<S: ?Sized, V: VFunction<S>> {
     pub v_func: V,
