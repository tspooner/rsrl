--- conflicted
+++ resolved
@@ -49,11 +49,6 @@
     Q: QFunction<S>,
     P: Policy,
 {
-<<<<<<< HEAD
-=======
-    type Sample = Transition<S, usize>;
-
->>>>>>> fa501900
     fn handle_sample(&mut self, t: &Transition<S, usize>) {
         let (s, ns) = (t.from.state(), t.to.state());
 
@@ -140,13 +135,7 @@
     }
 }
 
-<<<<<<< HEAD
 impl<S, M: Projector<S>, P: Policy> Handler<Transition<S, usize>> for QLambda<S, M, P> {
-=======
-impl<S, M: Projector<S>, P: Policy> Agent for QLambda<S, M, P> {
-    type Sample = Transition<S, usize>;
-
->>>>>>> fa501900
     fn handle_sample(&mut self, t: &Transition<S, usize>) {
         let a = t.action;
         let (s, ns) = (t.from.state(), t.to.state());
@@ -249,11 +238,6 @@
     Q: QFunction<S>,
     P: Policy,
 {
-<<<<<<< HEAD
-=======
-    type Sample = Transition<S, usize>;
-
->>>>>>> fa501900
     fn handle_sample(&mut self, t: &Transition<S, usize>) {
         let (s, ns) = (t.from.state(), t.to.state());
 
@@ -339,13 +323,7 @@
     }
 }
 
-<<<<<<< HEAD
 impl<S, M: Projector<S>, P: Policy> Handler<Transition<S, usize>> for SARSALambda<S, M, P> {
-=======
-impl<S, M: Projector<S>, P: Policy> Agent for SARSALambda<S, M, P> {
-    type Sample = Transition<S, usize>;
-
->>>>>>> fa501900
     fn handle_sample(&mut self, t: &Transition<S, usize>) {
         let a = t.action;
         let (s, ns) = (t.from.state(), t.to.state());
@@ -442,11 +420,6 @@
     Q: QFunction<S>,
     P: Policy,
 {
-<<<<<<< HEAD
-=======
-    type Sample = Transition<S, usize>;
-
->>>>>>> fa501900
     fn handle_sample(&mut self, t: &Transition<S, usize>) {
         let (s, ns) = (t.from.state(), t.to.state());
 
@@ -589,11 +562,6 @@
     Q: QFunction<S>,
     P: Policy,
 {
-<<<<<<< HEAD
-=======
-    type Sample = Transition<S, usize>;
-
->>>>>>> fa501900
     fn handle_sample(&mut self, t: &Transition<S, usize>) {
         let (s, ns) = (t.from.state(), t.to.state());
 
@@ -704,11 +672,6 @@
     Q: QFunction<S>,
     P: Policy,
 {
-<<<<<<< HEAD
-=======
-    type Sample = Transition<S, usize>;
-
->>>>>>> fa501900
     fn handle_sample(&mut self, t: &Transition<S, usize>) {
         let (s, ns) = (t.from.state(), t.to.state());
 
