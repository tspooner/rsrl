--- conflicted
+++ resolved
@@ -412,19 +412,9 @@
         let qs = self.q_func.evaluate(s).unwrap();
         let nqs = self.q_func.evaluate(ns).unwrap();
 
-<<<<<<< HEAD
-        let exp_nqs = dot(
-            nqs.as_slice().unwrap(),
-            &self.policy.probabilities(nqs.as_slice().unwrap()),
-        );
-        let td_error = t.reward + self.gamma * exp_nqs - qs[t.action];
-=======
-        let a = t.action;
-
         let pi: Vector<f64> = self.policy.probabilities(nqs.as_slice().unwrap()).into();
         let exp_nqs = pi.dot(&nqs);
-        let td_error = t.reward + self.gamma * exp_nqs - qs[a];
->>>>>>> ca44ea0d
+        let td_error = t.reward + self.gamma * exp_nqs - qs[t.action];
 
         self.q_func.update_action(s, t.action, self.alpha * td_error);
     }
