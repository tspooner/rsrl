pub trait Handler<SAMPLE> {
    #[allow(unused_variables)]
<<<<<<< HEAD
    fn handle_sample(&mut self, sample: &Self::Sample) {}
=======
    fn handle_sample(&mut self, sample: &SAMPLE) {}
>>>>>>> dc853742

    #[allow(unused_variables)]
    fn handle_terminal(&mut self, sample: &SAMPLE) {}
}

pub trait BatchHandler<SAMPLE>: Handler<SAMPLE> {
    fn handle_batch(&mut self, batch: &Vec<SAMPLE>) {
        for sample in batch.into_iter() {
            self.handle_sample(sample);
        }
    }
}<|MERGE_RESOLUTION|>--- conflicted
+++ resolved
@@ -1,10 +1,6 @@
 pub trait Handler<SAMPLE> {
     #[allow(unused_variables)]
-<<<<<<< HEAD
-    fn handle_sample(&mut self, sample: &Self::Sample) {}
-=======
     fn handle_sample(&mut self, sample: &SAMPLE) {}
->>>>>>> dc853742
 
     #[allow(unused_variables)]
     fn handle_terminal(&mut self, sample: &SAMPLE) {}
