mod span;
pub use self::span::Span;

mod spaces;
pub mod dimensions;
pub use self::spaces::*;

<<<<<<< HEAD
mod projection;
pub use self::projection::{Projection, project};


extern crate rusty_machine;
pub use self::rusty_machine::learning::toolkit::kernel as kernels;
=======
pub mod kernels;
>>>>>>> 615891e6
<|MERGE_RESOLUTION|>--- conflicted
+++ resolved
@@ -5,13 +5,5 @@
 pub mod dimensions;
 pub use self::spaces::*;
 
-<<<<<<< HEAD
-mod projection;
-pub use self::projection::{Projection, project};
-
-
 extern crate rusty_machine;
-pub use self::rusty_machine::learning::toolkit::kernel as kernels;
-=======
-pub mod kernels;
->>>>>>> 615891e6
+pub use self::rusty_machine::learning::toolkit::kernel as kernels;